/*eslint-env node, mocha */
'use strict'

const chai            = require('chai')
const chaiAsPromised  = require('chai-as-promised')
const spies           = require('chai-spies')
const mongoose        = require('mongoose')
const mockgoose       = require('mockgoose')
const Collection      = require('../../../collection')
const VersionControl  = require('../../../lib/version-control')
const collectionDefs  = require('../../fixtures/collections')
const config          = require('../../fixtures/sevr-config')

const expect = chai.expect
const fixtures = {
	definitions: {
		test1: {
			singular: 'Test1',
			fields: {
				'field1': {
					label: 'Field1',
					schemaType: { type: String }
				},
				'field2': {
					label: 'Field2',
					schemaType: {
						type: mongoose.Schema.Types.ObjectId,
						ref: 'User'
					}
				},
				'field3': {
					label: 'name',
					schemaType: {
						first: { label: 'first', type: String },
						last: { label: 'last', type: String }
					}
				},
				'field4': {
					label: 'values',
					schemaType: [{ type: String }]
				}
			}
		},
		user: {
			singular: 'User',
			fields: {
				'name': {
					label: 'Name',
					schemaType: { type: String }
				}
			}
		}
	}
}

chai.use(chaiAsPromised)
chai.use(spies)

describe('Collection', function() {

	let db
	let factory = {
		connection: null,
		getInstanceWithModel: function() {
			return { model: {} }
		}
	}

	describe('constructor()', function() {
		beforeEach(function(done) {
			mockgoose(mongoose)
				.then(() => {
					mongoose.connect('mongodb://testing', err => {
						factory.connection = mongoose.connection
						done(err)
					})
				})
		})

		afterEach(function(done) {
			delete mongoose.connection.models['Test1']
			delete mongoose.connection.models['User']
			mongoose.unmock(done)
		})

		it('should set the collection name', function() {
			const testCollection = new Collection('test1', fixtures.definitions.test1, factory)
			expect(testCollection.name).to.equal('test1')
		})

		it('should set the definition', function() {
			const testCollection = new Collection('test1', fixtures.definitions.test1, factory)
			expect(testCollection.definition).to.be.instanceof(Object)
		})

		it('should set the model name to the singular property', function() {
			const testCollection = new Collection('test1', fixtures.definitions.test1, factory)
			expect(testCollection.modelName).to.equal(fixtures.definitions.test1.singular)
		})

		it('should set the population fields', function() {
			const testCollection = new Collection('test1', fixtures.definitions.test1, factory)
			const populationFields = testCollection.populationFields
			expect(populationFields).to.be.instanceof(Array)
			expect(populationFields).to.eql(['field2'])
		})

		it('should add version control methods to documents by default', function() {
			const usersCollection = new Collection('users', collectionDefs.users, factory)

			return usersCollection.model
				.create({
					_id: mongoose.Types.ObjectId(),
					username: 'testDoc',
					email: 'test@doc.com'
				})
				.then(doc => {
					expect(doc).to.respondTo('getVersions')
					expect(doc).to.respondTo('getLatestVersion')
					expect(doc).to.respondTo('getDiffs')
					expect(doc).to.respondTo('getLatestDiff')
					expect(doc).to.respondTo('saveVersion')
					expect(doc).to.respondTo('restoreVersion')
				})
		})

		it('should not add version control methods to documents when disabled', function() {
			const def = Object.assign({}, collectionDefs.users, { versioned: false })
			const usersCollection = new Collection('users', def, factory)

			return usersCollection.model
				.create({
					_id: mongoose.Types.ObjectId(),
					username: 'testDoc',
					email: 'test@doc.com'
				})
				.then(doc => {
					expect(doc).to.not.respondTo('getVersions')
					expect(doc).to.not.respondTo('getLatestVersion')
					expect(doc).to.not.respondTo('getDiffs')
					expect(doc).to.not.respondTo('getLatestDiff')
					expect(doc).to.not.respondTo('saveVersion')
					expect(doc).to.not.respondTo('restoreVersion')
				})
		})
	})

	describe('isValidDefinition()', function() {
		it('should return true for a valid definition', function() {
			expect(Collection.isValidDefinition({
				singular: 'Users',
				fields: {}
			})).to.be.true

			expect(Collection.isValidDefinition({
				singular: 'Users',
				fields: {
					name: {
						label: 'Name',
						schemaType: { type: String }
					}
				}
			})).to.be.true
		})

		it('should return false when `singular` is missing', function() {
			let errors = []
			expect(Collection.isValidDefinition({
				fields: {}
			}, errors)).to.be.false

			expect(errors).to.have.length(2)
		})

		it('should return false when `fields` is missing', function() {
			let errors = []
			expect(Collection.isValidDefinition({
				singular: 'Test'
			}, errors)).to.be.false

			expect(errors).to.have.length(2)
		})
	})

	describe('isValidField()', function() {
		it('should return true for valid field definition', function() {
			let errors = []
			expect(Collection.isValidField({
				label: 'Text',
				schemaType: { type: String }
			}, 'test', errors)).to.be.true
		})

		it('should return false for when `label` is missing', function() {
			let errors = []
			expect(Collection.isValidField({
				schemaType: { type: String }
			}, 'test', errors)).to.be.false
			expect(errors).to.have.length(2)
		})

		it('should return false for when `schemaType` is missing', function() {
			let errors = []
			expect(Collection.isValidField({
				label: 'Text'
			}, 'test', errors)).to.be.false

			expect(errors).to.have.length(2)
		})
	})

	describe('isValidFieldRef()', function() {
		it('should return true for valid field definition', function() {
			let errors = []
			expect(Collection.isValidFieldRef({
				label: 'Text',
				schemaType: { 
					type: mongoose.Schema.Types.ObjectId,
					ref: 'User'
				}
			}, 'test', ['User'], errors)).to.be.true
		})
		
		it('should return false for when `ref` is not a collection', function() {
			let errors = []
			expect(Collection.isValidFieldRef({
				label: 'Text',
				schemaType: {
					type: mongoose.Schema.Types.ObjectId,
					ref: 'User'
				}
			}, 'test', ['Test'], errors)).to.be.false
			
			expect(errors).to.have.length(1)
		})
	})

	describe('getFieldRef()', function() {
		it('should return the ref when schemaType is an object', function() {
			expect(Collection.getFieldRef({
				schemaType: { type: String, ref: 'TestRef' }
			})).to.equal('TestRef')
		})

		it('should return the ref when schemaType is an array', function() {
			expect(Collection.getFieldRef({
				schemaType: [{ type: String, ref: 'TestRef' }]
			})).to.equal('TestRef')
		})

		it('should return undefined when no ref', function() {
			expect(Collection.getFieldRef({
				schemaType: { type: String }
			})).to.be.undefined
		})
	})

	describe('getField()', function() {
		beforeEach(function(done) {
			mockgoose(mongoose)
				.then(() => {
					mongoose.connect('mongodb://testing', err => {
						factory.connection = mongoose.connection
						done(err)
					})
				})
		})

		afterEach(function(done) {
			delete mongoose.connection.models['Test1']
			mongoose.unmock(done)
		})

		it('should return a field object', function() {
			const testCollection = new Collection('test1', fixtures.definitions.test1, factory)
			const field = testCollection.getField('field1')
			expect(field).to.be.instanceof(Object)
		})

		it('should return a field object with referenceModel', function() {
			const testCollection = new Collection('test1', fixtures.definitions.test1, factory)
			const field = testCollection.getField('field2')
			expect(field).to.be.instanceof(Object)
			expect(field).to.haveOwnProperty('referenceModel')
		})

		it('should flatten the field if nested and enabled', function() {
			const testCollection = new Collection('test1', fixtures.definitions.test1, factory)
			const field3 = testCollection.getField('field3', true)
			expect(field3).to.be.instanceof(Array)
			expect(field3).to.have.deep.property('[0].name', 'field3.first')
			expect(field3).to.have.deep.property('[1].name', 'field3.last')
			expect(field3).to.have.deep.property('[1].flattened', true)
		})

		it('should not flatten fields that store arrays of values', function() {
			const testCollection = new Collection('test1', fixtures.definitions.test1, factory)
			const field4 = testCollection.getField('field4', true)
			expect(field4).to.be.instanceof(Object)
			expect(field4.name).to.eql('field4')
		})
	})

	describe('getFields()', function() {
		beforeEach(function(done) {
			mockgoose(mongoose)
				.then(() => {
					mongoose.connect('mongodb://testing', err => {
						factory.connection = mongoose.connection
						done(err)
					})
				})
		})

		afterEach(function(done) {
			delete mongoose.connection.models['Test1']
			mongoose.unmock(done)
		})

		it('should return all field definitions', function() {
			const testCollection = new Collection('test1', fixtures.definitions.test1, factory)
			const fields = testCollection.getFields()
			expect(fields).to.be.instanceOf(Object)
			expect(fields).to.haveOwnProperty('field1')
			expect(fields).to.haveOwnProperty('field2')
		})

		it('should flatten all nested fields if enabled', function() {
			const testCollection = new Collection('test1', fixtures.definitions.test1, factory)
			const fields = testCollection.getFields(true)

			expect(fields).to.be.instanceOf(Object)
			expect(fields).to.haveOwnProperty('field1')
			expect(fields).to.haveOwnProperty('field2')

			expect(fields).to.haveOwnProperty('field3.first')
			expect(fields).to.haveOwnProperty('field3.last')
			expect(fields['field3.first']).to.haveOwnProperty('label')
			expect(fields['field3.first']).to.haveOwnProperty('name')
			expect(fields['field3.first']).to.haveOwnProperty('schemaType')
			expect(fields['field3.first']).to.haveOwnProperty('flattened')
			expect(fields['field3.last']).to.haveOwnProperty('flattened')
		})
	})

	describe('inflateFields()', function() {
		beforeEach(function(done) {
			mockgoose(mongoose)
				.then(() => {
					mongoose.connect('mongodb://testing', err => {
						factory.connection = mongoose.connection
						done(err)
					})
				})
		})

		afterEach(function(done) {
			delete mongoose.connection.models['Test1']
			mongoose.unmock(done)
		})

		it('should expand flattened fields', function() {
			const testCollection = new Collection('test1', fixtures.definitions.test1, factory)
			const fieldsFlat = {
				'field1': {
					label: 'Field1',
					schemaType: { type: String }
				},
				'field2': {
					label: 'Field2',
					schemaType: {
						type: mongoose.Schema.Types.ObjectId,
						ref: 'User'
					}
				},
				'field3.first': {
					flattened: true,
					label: 'first',
					schemaType: { type: String }
				},
				'field3.last': {
					flattened: true,
					label: 'last',
					schemaType: { type: String }
				}
			}
			const fieldsExpanded = testCollection.inflateFields(fieldsFlat)

			expect(fieldsExpanded).to.have.deep.property('field1.name', 'field1')
			expect(fieldsExpanded).to.have.deep.property('field2.name', 'field2')
			expect(fieldsExpanded).to.have.deep.property('field3.name', 'field3')
			expect(fieldsExpanded).to.have.deep.property('field3.label', 'name')
		})
	})

	describe('getFieldTypeName()', function() {
		beforeEach(function(done) {
			mockgoose(mongoose)
				.then(() => {
					mongoose.connect('mongodb://testing', err => {
						factory.connection = mongoose.connection
						done(err)
					})
				})
		})

		afterEach(function(done) {
			delete mongoose.connection.models['Test1']
			mongoose.unmock(done)
		})

		it('should return the type name if schemaType is object', function() {
			const testCollection = new Collection('test1', {
				singular: 'Test1',
				fields: {
					field1: {
						label: 'name',
						schemaType: { name: 'stringType', type: String }
					},
					field2: {
						label: 'email',
						schemaType: [{ name: 'emailType', type: String }]
					}
				}
			}, factory)

			expect(testCollection.getFieldTypeName('field1')).to.equal('stringType')
		})

		it('should return the type name if schemaType is array', function() {
			const testCollection = new Collection('test1', {
				singular: 'Test1',
				fields: {
					field1: {
						label: 'name',
						schemaType: { name: 'stringType', type: String }
					},
					field2: {
						label: 'email',
						schemaType: [{ name: 'emailType', type: String }]
					}
				}
			}, factory)

			expect(testCollection.getFieldTypeName('field2')).to.equal('emailType')
		})
	})

	describe('getFieldTypes()', function() {
		beforeEach(function(done) {
			mockgoose(mongoose)
				.then(() => {
					mongoose.connect('mongodb://testing', err => {
						factory.connection = mongoose.connection
						done(err)
					})
				})
		})

		afterEach(function(done) {
			delete mongoose.connection.models['Test1']
			mongoose.unmock(done)
		})

		it('should return an array of type values', function() {
			const testCollection = new Collection('test1', {
				singular: 'Test1',
				fields: {
					field1: {
						label: 'name',
						schemaType: { name: 'stringType', type: String }
					},
					field2: {
						label: 'email',
						schemaType: [{ name: 'emailType', type: mongoose.Schema.Types.String }]
					},
					field3: {
						label: 'full name',
						schemaType: {
							first: { name: 'text', label: 'First', type: String },
							last: { name: 'text', label: 'Last', type: String }
						}
					}
				}
			}, factory)

			expect(testCollection.getFieldTypes('field1')).to.eql([
				'field1',
				'stringType',
				'String'
			])
			expect(testCollection.getFieldTypes('field2')).to.eql([
				'field2',
				'emailType',
				'String'
			])
		})

		it('should include "COMPLEX" for fields with nested values', function() {
			const testCollection = new Collection('test1', {
				singular: 'Test1',
				fields: {
					field1: {
						label: 'name',
						schemaType: { name: 'stringType', type: String }
					},
					field2: {
						label: 'email',
						schemaType: [{ name: 'emailType', type: mongoose.Schema.Types.String }]
					},
					field3: {
						label: 'full name',
						schemaType: {
							first: { name: 'text', label: 'First', type: String },
							last: { name: 'text', label: 'Last', type: String }
						}
					}
				}
			}, factory)

			expect(testCollection.getFieldTypes('field3')).to.eql([
				'field3',
				'COMPLEX'
			])
		})
	})

	describe('getMeta()', function() {
		beforeEach(function(done) {
			mockgoose(mongoose)
				.then(() => {
					mongoose.connect('mongodb://testing', err => {
						factory.connection = mongoose.connection
						done(err)
					})
				})
		})

		afterEach(function(done) {
			delete mongoose.connection.models['User']
			delete mongoose.connection.models['Post']
			mongoose.unmock(done)
		})

		it('should return the meta property specified', function() {
			const collectionWithMeta = new Collection('users', collectionDefs.users, factory)

			expect(collectionWithMeta.getMeta('description'))
				.to.equal(collectionDefs.users.meta.description)
		})

		it('should return all meta data if none specified', function() {
			const collectionWithMeta = new Collection('users', collectionDefs.users, factory)

			expect(collectionWithMeta.getMeta()).to.eql(collectionDefs.users.meta)
			expect(collectionWithMeta.getMeta()).to.not.equal(collectionDefs.users.meta)

			expect(collectionWithMeta.meta).to.eql(collectionDefs.users.meta)
		})

		it('should return undefined if property does not exist', function() {
			const collectionWithMeta = new Collection('users', collectionDefs.users, factory)

			expect(collectionWithMeta.getMeta('foo')).to.be.undefined
		})

		it('should return undefined if no metadata exists', function() {
			const collectionWithoutMeta = new Collection('posts', collectionDefs.posts, factory)

			expect(collectionWithoutMeta.getMeta()).to.be.undefined
			expect(collectionWithoutMeta.getMeta('description')).to.be.undefined

			expect(collectionWithoutMeta.meta).to.be.undefined
		})
	})

	describe('defaultField()', function() {
		beforeEach(function(done) {
			mockgoose(mongoose)
				.then(() => {
					mongoose.connect('mongodb://testing', err => {
						factory.connection = mongoose.connection
						done(err)
					})
				})
		})

		afterEach(function(done) {
			delete mongoose.connection.models['Test1']
			delete mongoose.connection.models['Test2']
			mongoose.unmock(done)
		})

		it('should return the definition property `defaultField` if present', function() {
			const testCollection1 = new Collection('test1', {
				singular: 'Test1',
				fields: {
					name: {
						label: 'name',
						schemaType: { name: 'stringType', type: String }
					}
				},
				defaultField: 'name'
			}, factory)

			expect(testCollection1.defaultField).to.eql('name')
		})

		it('should return `_id` if `defaultField` is not defined', function() {
			const testCollection2 = new Collection('test2', {
				singular: 'Test2',
				fields: {
					email: {
						label: 'email',
						schemaType: { name: 'stringType', type: String }
					}
				}
			}, factory)

			expect(testCollection2.defaultField).to.eql('_id')
		})
	})

	describe('addField()', function() {
		beforeEach(function(done) {
			mockgoose(mongoose)
				.then(() => {
					mongoose.connect('mongodb://testing', err => {
						factory.connection = mongoose.connection
						done(err)
					})
				})
		})

		afterEach(function(done) {
			delete mongoose.connection.models['Collection']
			mongoose.unmock(done)
		})
		
		it('should add a new path to the schema', function() {
			const coll = new Collection('coll', {
				singular: 'Collection',
				fields: {
					field1: {
						label: 'Field1',
						schemaType: String
					}
				}
			}, factory)

			coll.addField('field2', 'Field2', String)

			expect(coll.schema.path('field2')).to.not.be.undefined
		})

		it('should add a field to the collection definition', function() {
			const coll = new Collection('coll', {
				singular: 'Collection',
				fields: {
					field1: {
						label: 'Field1',
						schemaType: String
					}
				}
			}, factory)

			coll.addField('field2', 'Field2', String)

			expect(coll.definition).to.have.deep.property('fields.field2')
			expect(coll.definition.fields.field2).to.have.property('label', 'Field2')
			expect(coll.definition.fields.field2).to.have.property('schemaType', String)
		})
	})

	describe('attachHook', function () {
<<<<<<< HEAD
		let users

		before(function() {
			users = new Collection('users', collectionDefs.users, factory)
=======
		beforeEach(function(done) {
			mockgoose(mongoose)
				.then(() => {
					mongoose.connect('mongodb://testing', err => {
						factory.connection = mongoose.connection
						done(err)
					})
				})
>>>>>>> d0229569
		})

		afterEach(function(done) {
			delete mongoose.connection.models['User']
			mongoose.unmock(done)
		})

		it('should add a pre hook', function() {
			const users = new Collection('users', collectionDefs.users, factory)
			const hook = chai.spy((next) => { next() })

			users.attachHook('pre', 'save', hook)
			return users.create({
				username: 'testUser',
				email: 'test@testerson.com'
			}).then(() => {
				expect(hook).to.have.been.called.exactly.once
			})
		})

		it('should add a post hook', function() {
			const users = new Collection('users', collectionDefs.users, factory)
			const hook = chai.spy((doc, next) => { next() })

			users.attachHook('post', 'save', hook)
			return users.model.create({
				username: 'testUser',
				email: 'test@testerson.com'
			}).then(() => {
				expect(hook).to.have.been.called.exactly.once
			})
		})

		it('should throw an error if `when` is not "pre" or "post"', function() {
			const users = new Collection('users', collectionDefs.users, factory)
			const hook = chai.spy((doc, next) => { next() })
			const fn = () => { users.attachHook('foo', 'save', hook) }

			expect(fn).to.throw('Must include "pre" or "post" when attaching a hook')
		})
	})

	describe('CRUD operations', function() {
		let ids = [
			new mongoose.Types.ObjectId(),
			new mongoose.Types.ObjectId()
		]

		describe('readById()', function() {
			beforeEach(function(done) {
				mockgoose(mongoose)
					.then(() => {
						mongoose.connect('mongodb://testing', err => {
							factory.connection = mongoose.connection
							done(err)
						})
					})
			})

			afterEach(function(done) {
				delete mongoose.connection.models['posts']
				mongoose.unmock(done)
			})

			it('should return a promise', function() {
				const usersCollection = new Collection('users', collectionDefs.users, factory)

				expect(usersCollection.readById(12345)).to.be.instanceof(Promise)
			})

			it('should return a query', function() {
				const usersCollection = new Collection('users', collectionDefs.users, factory)

				expect(usersCollection.readById(12345, null, null, true)).to.be.instanceof(mongoose.Query)
			})

			it('should resolve with a single document', function() {
				const usersCollection = new Collection('users', collectionDefs.users, factory)

				return usersCollection.model
					.create([
						{
							_id: ids[0],
							username: 'testDoc',
							email: 'test@doc.com'
						},
						{
							_id: ids[1],
							username: 'johndoe',
							email: 'jdoe@gmail.com'
						}
					])
					.then(() => {
						return usersCollection.readById(ids[0].toString())
					})
					.then(result => {
						expect(result).to.have.property('username', 'testDoc')
						expect(result).to.have.property('email', 'test@doc.com')
					})
			})

			it('should include populated fields with resolved document', function() {
				const usersCollection = new Collection('users', collectionDefs.users, factory)
				const postsCollection = new Collection('posts', collectionDefs.posts, factory)

				return usersCollection.model
					.create([
						{
							_id: ids[0],
							username: 'testDoc',
							email: 'test@doc.com'
						},
						{
							_id: ids[1],
							username: 'johndoe',
							email: 'jdoe@gmail.com'
						}
					])
					.then(() => {
						return postsCollection.model
							.create({
								title: 'Test Post',
								author: ids[0]
							})
					})
					.then(doc => {
						return postsCollection.readById(doc._id, null, true)
					})
					.then(result => {
						expect(result).to.have.deep.property('author.username', 'testDoc')
						expect(result).to.have.deep.property('author.email', 'test@doc.com')
					})
			})

			it('should not include fields where `select` is false in document', function() {
				const usersCollection = new Collection('users', collectionDefs.users, factory)
				const postsCollection = new Collection('posts', collectionDefs.posts, factory)

				return usersCollection.model
					.create([
						{
							_id: ids[0],
							username: 'testDoc',
							email: 'test@doc.com'
						},
						{
							_id: ids[1],
							username: 'johndoe',
							email: 'jdoe@gmail.com'
						}
					])
					.then(() => {
						return postsCollection.model
							.create({
								title: 'Test Post',
								author: ids[0]
							})
					})
					.then(doc => {
						return postsCollection.readById(doc._id, null, true)
					})
					.then(post => {
						expect(post.version).to.be.undefined
					})
			})

			it('should include selected fields when overriding `select` from schema', function() {
				const usersCollection = new Collection('users', collectionDefs.users, factory)
				const postsCollection = new Collection('posts', collectionDefs.posts, factory)

				return usersCollection.model
					.create([
						{
							_id: ids[0],
							username: 'testDoc',
							email: 'test@doc.com'
						},
						{
							_id: ids[1],
							username: 'johndoe',
							email: 'jdoe@gmail.com'
						}
					])
					.then(() => {
						return postsCollection.model
							.create({
								title: 'Test Post',
								author: ids[0]
							})
					})
					.then(doc => {
						return postsCollection.readById(doc._id, '+version', true)
					})
					.then(post => {
						expect(post.version).to.equal(1)
					})
			})

			it('should resolve with null when no matching id', function() {
				const usersCollection = new Collection('users', collectionDefs.users, factory)
				const result = usersCollection.readById(new mongoose.Types.ObjectId())

				return expect(result).to.eventually.be.null
			})
		})

		describe('create()', function() {
			beforeEach(function(done) {
				mockgoose(mongoose)
					.then(() => {
						mongoose.connect('mongodb://testing', err => {
							factory.connection = mongoose.connection
							done(err)
						})
					})
			})

			afterEach(function(done) {
				delete mongoose.connection.models['posts']
				mongoose.unmock(done)
			})

			it('should return a promise', function() {
				const usersCollection = new Collection('users', collectionDefs.users, factory)
				const postsCollection = new Collection('posts', collectionDefs.posts, factory)

				const result = postsCollection.create({
					title: 'Test 1',
					content: 'Test 1 content',
					author: ids[0]
				})

				expect(result).to.be.instanceof(Promise)
			})

			it('should resolve with the new document', function() {
				const usersCollection = new Collection('users', collectionDefs.users, factory)
				const postsCollection = new Collection('posts', collectionDefs.posts, factory)

				return usersCollection.model
					.create([
						{
							_id: ids[0],
							username: 'testDoc',
							email: 'test@doc.com'
						},
						{
							_id: ids[1],
							username: 'johndoe',
							email: 'jdoe@gmail.com'
						}
					])
					.then(() => {
						return postsCollection
							.create({
								title: 'Test 2',
								content: 'Test 2 content',
								author: ids[0]
							})
					})
					.then(result => {
						expect(result).to.have.deep.property('title', 'Test 2')
						expect(result).to.have.deep.property('content', 'Test 2 content')
						expect(result).to.have.deep.property('author.username', 'testDoc')
						expect(result).to.have.property('_id')
					})
			})

			it('should reject with validation errors', function(done) {
				const usersCollection = new Collection('users', collectionDefs.users, factory)
				const postsCollection = new Collection('posts', collectionDefs.posts, factory)

				return usersCollection.model
					.create([
						{
							_id: ids[0],
							username: 'testDoc',
							email: 'test@doc.com'
						},
						{
							_id: ids[1],
							username: 'johndoe',
							email: 'jdoe@gmail.com'
						}
					])
					.then(() => {
						return postsCollection
							.create({
								content: 'No title content',
								author: ids[0]
							})
					})
					.then(() => done(true))
					.catch(err => {
						expect(err).to.have.deep.property('errors.title')
						done()
					})
			})

			it('should create a document version for the new document', function() {
				const usersCollection = new Collection('users', collectionDefs.users, factory)
				const postsCollection = new Collection('posts', collectionDefs.posts, factory)

				return usersCollection.model
					.create([
						{
							_id: ids[0],
							username: 'testDoc',
							email: 'test@doc.com'
						},
						{
							_id: ids[1],
							username: 'johndoe',
							email: 'jdoe@gmail.com'
						}
					])
					.then(() => {
						return postsCollection
							.create({
								title: 'Test 2',
								content: 'Test 2 content',
								author: ids[0]
							})
					})
					.then(doc => {
						return VersionControl.getVersions(doc._id)
					})
					.then(versions => {
						expect(versions).to.have.length(1)
						expect(versions[0].doc).to.have.property('title', 'Test 2')
					})
			})
		})

		describe('update()', function() {
			beforeEach(function(done) {
				mockgoose(mongoose)
					.then(() => {
						mongoose.connect('mongodb://testing', err => {
							factory.connection = mongoose.connection
							done(err)
						})
					})
			})

			afterEach(function(done) {
				delete mongoose.connection.models['posts']
				mongoose.unmock(done)
			})

			it('should return a promise', function() {
				const postsCollection = new Collection('posts', collectionDefs.posts, factory)
				
				return postsCollection.model
					.create({
						title: 'Initial Document',
						content: '',
						author: ids[0]
					})
					.then(() => {
						const result = postsCollection.update([
							{ title: 'test1', content: '', author: ids[0] }
						])

						expect(result).to.be.instanceof(Promise)
					})
			})

			it('should resolve with the updated collection', function() {
				const postsCollection = new Collection('posts', collectionDefs.posts, factory)
				
				return postsCollection.model
					.create({
						title: 'Initial Document',
						content: '',
						author: ids[0]
					})
					.then(() => {
						return postsCollection.update([
							{ title: 'test1', content: '', author: ids[0] }
						])
					})
					.then(result => {
						expect(result).to.be.instanceof(Array)
						expect(result).to.have.deep.property('[0].title', 'test1')
						expect(result).to.have.deep.property('[0].content', '')
					})
			})

			it('should overwrite the existing documents', function() {
				const postsCollection = new Collection('posts', collectionDefs.posts, factory)
				
				return postsCollection.model
					.create({
						title: 'Initial Document',
						content: '',
						author: ids[0]
					})
					.then(() => {
						return postsCollection.update([
							{ title: 'test2', content: '', author: ids[0] }
						])
					})
					.then(() => {
						return postsCollection.model.find().exec()
					})
					.then(result => {
						expect(result).to.be.instanceof(Array)
						expect(result).to.have.length(1)
						expect(result).to.not.have.deep.property('[0].title', 'test1')
						expect(result).to.have.deep.property('[0].title', 'test2')
					})
			})

			it('should reject with validation errors', function(done) {
				const postsCollection = new Collection('posts', collectionDefs.posts, factory)
				
				return postsCollection.model
					.create({
						title: 'Initial Document',
						content: '',
						author: ids[0]
					})
					.then(() => {
						return postsCollection.update([
							{ content: '', author: ids[0] }
						])
					})
					.then(() => {
						done(true)
					})
					.catch(err => {
						expect(err).to.have.deep.property('errors.title')
						done()
					})
			})

			it('should create a new document version record for each document', function() {
				const postsCollection = new Collection('posts', collectionDefs.posts, factory)
				
				return postsCollection.model
					.create({
						title: 'Initial Document',
						content: '',
						author: ids[0]
					})
					.then(() => {
						return postsCollection.update([
							{ title: 'test2', content: '', author: ids[0] },
							{ title: 'test3', content: '', author: ids[0] }
						])
					})
					.then(docs => {
						const promises = docs.map(doc => {
							return VersionControl.getVersions(doc._id)
						})

						return Promise.all(promises)
					})
					.then(versions => {
						expect(versions).to.have.length(2)
						expect(versions[0]).to.have.length(1)
						expect(versions[1]).to.have.length(1)
						expect(versions[0][0].doc).to.have.property('title', 'test2')
						expect(versions[1][0].doc).to.have.property('title', 'test3')
					})
			})
		})

		describe('updateById()', function() {
			beforeEach(function(done) {
				mockgoose(mongoose)
					.then(() => {
						mongoose.connect('mongodb://testing', err => {
							factory.connection = mongoose.connection
							done(err)
						})
					})
			})

			afterEach(function(done) {
				delete mongoose.connection.models['posts']
				mongoose.unmock(done)
			})

			it('should return a promise', function() {
				const postsCollection = new Collection('posts', collectionDefs.posts, factory)
				
				return postsCollection.model
					.create({
						title: 'Update Document',
						content: '',
						author: ids[0]
					})
					.then(doc => {
						const result = postsCollection.updateById(doc._id, {
							content: 'test1'
						})

						expect(result).to.be.instanceof(Promise)
					})
			})

			it('should resolve with the updated document', function() {
				const postsCollection = new Collection('posts', collectionDefs.posts, factory)

				return postsCollection.model
					.create({
						title: 'Update Document',
						content: '',
						author: ids[0]
					})
					.then(doc => {
						return postsCollection.updateById(doc._id, {
							content: 'test1'
						})
					})
					.then(result => {
						expect(result).to.have.deep.property('title', 'Update Document')
						expect(result).to.have.deep.property('content', 'test1')
					})
			})

			it('should reject with validation errors', function(done) {
				const postsCollection = new Collection('posts', collectionDefs.posts, factory)

				return postsCollection.model
					.create({
						title: 'Update Document',
						content: '',
						author: ids[0]
					})
					.then(doc => {
						return postsCollection.updateById(doc._id, {
							content: 'foobar'
						})
					})
					.then(() => {
						done(true)
					})
					.catch(err => {
						expect(err).to.have.deep.property('errors.content')
						expect(err).to.have.deep.property('errors.content.message', 'content must not equal foobar')
						done()
					})
			})

			it('should store a new document version', function() {
				const postsCollection = new Collection('posts', collectionDefs.posts, factory)

				return postsCollection.model
					.create({
						title: 'Update Document',
						content: '',
						author: ids[0]
					})
					.then(doc => {
						return postsCollection.updateById(doc._id, {
							content: 'test1'
						})
					})
					.then(doc => {
						return VersionControl.getVersions(doc._id)
					})
					.then(versions => {
						expect(versions).to.have.length(1)
						expect(versions[0].doc).to.have.property('content', 'test1')

						return postsCollection.updateById(versions[0].version.documentId, {
							content: 'test2'
						})
					})
					.then(doc => {
						return VersionControl.getVersions(doc._id)
					})
					.then(versions => {
						expect(versions).to.have.length(2)
						expect(versions[0].doc).to.have.property('content', 'test2')
						expect(versions[1].doc).to.have.property('content', 'test1')
					})
			})
		})

		describe('del()', function() {
			beforeEach(function(done) {
				mockgoose(mongoose)
					.then(() => {
						mongoose.connect('mongodb://testing', err => {
							factory.connection = mongoose.connection
							done(err)
						})
					})
			})

			afterEach(function(done) {
				delete mongoose.connection.models['posts']
				mongoose.unmock(done)
			})

			it('should return a promise', function() {
				const postsCollection = new Collection('posts', collectionDefs.posts, factory)

				return postsCollection.model
					.create([
						{
							title: 'Delete1',
							author: ids[0]
						},
						{
							title: 'Delete2',
							author: ids[0]
						}
					])
					.then(() => {
						const result = postsCollection.del()

						expect(result).to.eventually.be.instanceof(Promise) 
					})
			})

			it('should resolve with the deleted documents', function() {
				const postsCollection = new Collection('posts', collectionDefs.posts, factory)

				return postsCollection.model
					.create([
						{
							title: 'Delete1',
							author: ids[0]
						},
						{
							title: 'Delete2',
							author: ids[0]
						}
					])
					.then(() => {
						return postsCollection.del()
					})
					.then(result => {
						expect(result).to.have.length(2)
						expect(result).to.have.deep.property('[0].title', 'Delete1')
						expect(result).to.have.deep.property('[1].title', 'Delete2')
					})
			})

			it('should delete all documents from the collection', function() {
				const postsCollection = new Collection('posts', collectionDefs.posts, factory)

				return postsCollection.model
					.create([
						{
							title: 'Delete1',
							author: ids[0]
						},
						{
							title: 'Delete2',
							author: ids[0]
						}
					])
					.then(() => {
						return postsCollection.del()
					})
					.then(function() {
						return postsCollection.model.find().exec()
					})
					.then(docs => {
						expect(docs).to.be.empty
					})
			})
		})

		describe('delById()', function() {
			beforeEach(function(done) {
				mockgoose(mongoose)
					.then(() => {
						mongoose.connect('mongodb://testing', err => {
							factory.connection = mongoose.connection
							done(err)
						})
					})
			})

			afterEach(function(done) {
				delete mongoose.connection.models['posts']
				mongoose.unmock(done)
			})

			it('should return a promise', function() {
				const postsCollection = new Collection('posts', collectionDefs.posts, factory)

				return postsCollection.model
					.create([
						{
							title: 'Delete1',
							author: ids[0]
						}
					])
					.then(doc => {
						const result = postsCollection.delById(doc._id)

						expect(result).to.be.instanceof(Promise)
					})
			})

			it('should resolve with the deleted document', function() {
				const postsCollection = new Collection('posts', collectionDefs.posts, factory)

				return postsCollection.model
					.create({
						title: 'Delete1',
						content: '',
						author: ids[0]
					})
					.then(doc => {
						return postsCollection.delById(doc._id)
					})
					.then(result => {
						expect(result).to.have.deep.property('title', 'Delete1')
					})
			})
		})
	})

})<|MERGE_RESOLUTION|>--- conflicted
+++ resolved
@@ -9,7 +9,6 @@
 const Collection      = require('../../../collection')
 const VersionControl  = require('../../../lib/version-control')
 const collectionDefs  = require('../../fixtures/collections')
-const config          = require('../../fixtures/sevr-config')
 
 const expect = chai.expect
 const fixtures = {
@@ -58,7 +57,6 @@
 
 describe('Collection', function() {
 
-	let db
 	let factory = {
 		connection: null,
 		getInstanceWithModel: function() {
@@ -673,12 +671,6 @@
 	})
 
 	describe('attachHook', function () {
-<<<<<<< HEAD
-		let users
-
-		before(function() {
-			users = new Collection('users', collectionDefs.users, factory)
-=======
 		beforeEach(function(done) {
 			mockgoose(mongoose)
 				.then(() => {
@@ -687,7 +679,6 @@
 						done(err)
 					})
 				})
->>>>>>> d0229569
 		})
 
 		afterEach(function(done) {
@@ -911,7 +902,6 @@
 			})
 
 			it('should return a promise', function() {
-				const usersCollection = new Collection('users', collectionDefs.users, factory)
 				const postsCollection = new Collection('posts', collectionDefs.posts, factory)
 
 				const result = postsCollection.create({
